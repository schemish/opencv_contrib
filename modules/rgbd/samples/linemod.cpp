<<<<<<< HEAD
// This file is part of OpenCV project.
// It is subject to the license terms in the LICENSE file found in the top-level directory
// of this distribution and at http://opencv.org/license.html

// This code is also subject to the license terms in the LICENSE_WillowGarage.md file found in this module's directory

#define CV__ENABLE_C_API_CTORS // enable C API ctors (must be removed)

=======
>>>>>>> d01edbd6
#include <opencv2/core.hpp>
#include <opencv2/core/utility.hpp>
#include <opencv2/imgproc/imgproc_c.h> // cvFindContours
#include <opencv2/imgproc.hpp>
#include <opencv2/rgbd.hpp>
#include <opencv2/videoio.hpp>
#include <opencv2/highgui.hpp>
#include <iterator>
#include <set>
#include <cstdio>
#include <iostream>

// Function prototypes
void subtractPlane(const cv::Mat& depth, cv::Mat& mask, std::vector<CvPoint>& chain, double f);

std::vector<CvPoint> maskFromTemplate(const std::vector<cv::linemod::Template>& templates,
                                      int num_modalities, cv::Point offset, cv::Size size,
                                      cv::Mat& mask, cv::Mat& dst);

void templateConvexHull(const std::vector<cv::linemod::Template>& templates,
                        int num_modalities, cv::Point offset, cv::Size size,
                        cv::Mat& dst);

void drawResponse(const std::vector<cv::linemod::Template>& templates,
                  int num_modalities, cv::Mat& dst, cv::Point offset, int T);

cv::Mat displayQuantized(const cv::Mat& quantized);

// Copy of cv_mouse from cv_utilities
class Mouse
{
public:
  static void start(const std::string& a_img_name)
  {
      cv::setMouseCallback(a_img_name.c_str(), Mouse::cv_on_mouse, 0);
  }
  static int event(void)
  {
    int l_event = m_event;
    m_event = -1;
    return l_event;
  }
  static int x(void)
  {
    return m_x;
  }
  static int y(void)
  {
    return m_y;
  }

private:
  static void cv_on_mouse(int a_event, int a_x, int a_y, int, void *)
  {
    m_event = a_event;
    m_x = a_x;
    m_y = a_y;
  }

  static int m_event;
  static int m_x;
  static int m_y;
};
int Mouse::m_event;
int Mouse::m_x;
int Mouse::m_y;

static void help()
{
  printf("Usage: example_rgbd_linemod [templates.yml]\n\n"
         "Place your object on a planar, featureless surface. With the mouse,\n"
         "frame it in the 'color' window and right click to learn a first template.\n"
         "Then press 'l' to enter online learning mode, and move the camera around.\n"
         "When the match score falls between 90-95%% the demo will add a new template.\n\n"
         "Keys:\n"
         "\t h   -- This help page\n"
         "\t l   -- Toggle online learning\n"
         "\t m   -- Toggle printing match result\n"
         "\t t   -- Toggle printing timings\n"
         "\t w   -- Write learned templates to disk\n"
         "\t [ ] -- Adjust matching threshold: '[' down,  ']' up\n"
         "\t q   -- Quit\n\n");
}

// Adapted from cv_timer in cv_utilities
class Timer
{
public:
  Timer() : start_(0), time_(0) {}

  void start()
  {
    start_ = cv::getTickCount();
  }

  void stop()
  {
    CV_Assert(start_ != 0);
    int64 end = cv::getTickCount();
    time_ += end - start_;
    start_ = 0;
  }

  double time()
  {
    double ret = time_ / cv::getTickFrequency();
    time_ = 0;
    return ret;
  }

private:
  int64 start_, time_;
};

// Functions to store detector and templates in single XML/YAML file
static cv::Ptr<cv::linemod::Detector> readLinemod(const std::string& filename)
{
  cv::Ptr<cv::linemod::Detector> detector = cv::makePtr<cv::linemod::Detector>();
  cv::FileStorage fs(filename, cv::FileStorage::READ);
  detector->read(fs.root());

  cv::FileNode fn = fs["classes"];
  for (cv::FileNodeIterator i = fn.begin(), iend = fn.end(); i != iend; ++i)
    detector->readClass(*i);

  return detector;
}

static void writeLinemod(const cv::Ptr<cv::linemod::Detector>& detector, const std::string& filename)
{
  cv::FileStorage fs(filename, cv::FileStorage::WRITE);
  detector->write(fs);

  std::vector<cv::String> ids = detector->classIds();
  fs << "classes" << "[";
  for (int i = 0; i < (int)ids.size(); ++i)
  {
    fs << "{";
    detector->writeClass(ids[i], fs);
    fs << "}"; // current class
  }
  fs << "]"; // classes
}


int main(int argc, char * argv[])
{
  // Various settings and flags
  bool show_match_result = true;
  bool show_timings = false;
  bool learn_online = false;
  int num_classes = 0;
  int matching_threshold = 80;
  /// @todo Keys for changing these?
  cv::Size roi_size(200, 200);
  int learning_lower_bound = 90;
  int learning_upper_bound = 95;

  // Timers
  Timer extract_timer;
  Timer match_timer;

  // Initialize HighGUI
  help();
  cv::namedWindow("color");
  cv::namedWindow("normals");
  Mouse::start("color");

  // Initialize LINEMOD data structures
  cv::Ptr<cv::linemod::Detector> detector;
  std::string filename;
  if (argc == 1)
  {
    filename = "linemod_templates.yml";
    detector = cv::linemod::getDefaultLINEMOD();
  }
  else
  {
    detector = readLinemod(argv[1]);

    std::vector<cv::String> ids = detector->classIds();
    num_classes = detector->numClasses();
    printf("Loaded %s with %d classes and %d templates\n",
           argv[1], num_classes, detector->numTemplates());
    if (!ids.empty())
    {
      printf("Class ids:\n");
      std::copy(ids.begin(), ids.end(), std::ostream_iterator<std::string>(std::cout, "\n"));
    }
  }
  int num_modalities = (int)detector->getModalities().size();

  // Open Kinect sensor
  cv::VideoCapture capture( cv::CAP_OPENNI );
  if (!capture.isOpened())
  {
    printf("Could not open OpenNI-capable sensor\n");
    return -1;
  }
  capture.set(cv::CAP_PROP_OPENNI_REGISTRATION, 1);
  double focal_length = capture.get(cv::CAP_OPENNI_DEPTH_GENERATOR_FOCAL_LENGTH);
  //printf("Focal length = %f\n", focal_length);

  // Main loop
  cv::Mat color, depth;
  for(;;)
  {
    // Capture next color/depth pair
    capture.grab();
    capture.retrieve(depth, cv::CAP_OPENNI_DEPTH_MAP);
    capture.retrieve(color, cv::CAP_OPENNI_BGR_IMAGE);

    std::vector<cv::Mat> sources;
    sources.push_back(color);
    sources.push_back(depth);
    cv::Mat display = color.clone();

    if (!learn_online)
    {
      cv::Point mouse(Mouse::x(), Mouse::y());
      int event = Mouse::event();

      // Compute ROI centered on current mouse location
      cv::Point roi_offset(roi_size.width / 2, roi_size.height / 2);
      cv::Point pt1 = mouse - roi_offset; // top left
      cv::Point pt2 = mouse + roi_offset; // bottom right

      if (event == cv::EVENT_RBUTTONDOWN)
      {
        // Compute object mask by subtracting the plane within the ROI
        std::vector<CvPoint> chain(4);
        chain[0] = cvPoint(pt1);
        chain[1] = cvPoint(pt2.x, pt1.y);
        chain[2] = cvPoint(pt2);
        chain[3] = cvPoint(pt1.x, pt2.y);
        cv::Mat mask;
        subtractPlane(depth, mask, chain, focal_length);

        cv::imshow("mask", mask);

        // Extract template
        std::string class_id = cv::format("class%d", num_classes);
        cv::Rect bb;
        extract_timer.start();
        int template_id = detector->addTemplate(sources, class_id, mask, &bb);
        extract_timer.stop();
        if (template_id != -1)
        {
          printf("*** Added template (id %d) for new object class %d***\n",
                 template_id, num_classes);
          //printf("Extracted at (%d, %d) size %dx%d\n", bb.x, bb.y, bb.width, bb.height);
        }

        ++num_classes;
      }

      // Draw ROI for display
      cv::rectangle(display, pt1, pt2, CV_RGB(0,0,0), 3);
      cv::rectangle(display, pt1, pt2, CV_RGB(255,255,0), 1);
    }

    // Perform matching
    std::vector<cv::linemod::Match> matches;
    std::vector<cv::String> class_ids;
    std::vector<cv::Mat> quantized_images;
    match_timer.start();
    detector->match(sources, (float)matching_threshold, matches, class_ids, quantized_images);
    match_timer.stop();

    int classes_visited = 0;
    std::set<std::string> visited;

    for (int i = 0; (i < (int)matches.size()) && (classes_visited < num_classes); ++i)
    {
      cv::linemod::Match m = matches[i];

      if (visited.insert(m.class_id).second)
      {
        ++classes_visited;

        if (show_match_result)
        {
          printf("Similarity: %5.1f%%; x: %3d; y: %3d; class: %s; template: %3d\n",
                 m.similarity, m.x, m.y, m.class_id.c_str(), m.template_id);
        }

        // Draw matching template
        const std::vector<cv::linemod::Template>& templates = detector->getTemplates(m.class_id, m.template_id);
        drawResponse(templates, num_modalities, display, cv::Point(m.x, m.y), detector->getT(0));

        if (learn_online == true)
        {
          /// @todo Online learning possibly broken by new gradient feature extraction,
          /// which assumes an accurate object outline.

          // Compute masks based on convex hull of matched template
          cv::Mat color_mask, depth_mask;
          std::vector<CvPoint> chain = maskFromTemplate(templates, num_modalities,
                                                        cv::Point(m.x, m.y), color.size(),
                                                        color_mask, display);
          subtractPlane(depth, depth_mask, chain, focal_length);

          cv::imshow("mask", depth_mask);

          // If pretty sure (but not TOO sure), add new template
          if (learning_lower_bound < m.similarity && m.similarity < learning_upper_bound)
          {
            extract_timer.start();
            int template_id = detector->addTemplate(sources, m.class_id, depth_mask);
            extract_timer.stop();
            if (template_id != -1)
            {
              printf("*** Added template (id %d) for existing object class %s***\n",
                     template_id, m.class_id.c_str());
            }
          }
        }
      }
    }

    if (show_match_result && matches.empty())
      printf("No matches found...\n");
    if (show_timings)
    {
      printf("Training: %.2fs\n", extract_timer.time());
      printf("Matching: %.2fs\n", match_timer.time());
    }
    if (show_match_result || show_timings)
      printf("------------------------------------------------------------\n");

    cv::imshow("color", display);
    cv::imshow("normals", quantized_images[1]);

    cv::FileStorage fs;
    char key = (char)cv::waitKey(10);
    if( key == 'q' )
        break;

    switch (key)
    {
      case 'h':
        help();
        break;
      case 'm':
        // toggle printing match result
        show_match_result = !show_match_result;
        printf("Show match result %s\n", show_match_result ? "ON" : "OFF");
        break;
      case 't':
        // toggle printing timings
        show_timings = !show_timings;
        printf("Show timings %s\n", show_timings ? "ON" : "OFF");
        break;
      case 'l':
        // toggle online learning
        learn_online = !learn_online;
        printf("Online learning %s\n", learn_online ? "ON" : "OFF");
        break;
      case '[':
        // decrement threshold
        matching_threshold = std::max(matching_threshold - 1, -100);
        printf("New threshold: %d\n", matching_threshold);
        break;
      case ']':
        // increment threshold
        matching_threshold = std::min(matching_threshold + 1, +100);
        printf("New threshold: %d\n", matching_threshold);
        break;
      case 'w':
        // write model to disk
        writeLinemod(detector, filename);
        printf("Wrote detector and templates to %s\n", filename.c_str());
        break;
      default:
        ;
    }
  }
  return 0;
}

static void reprojectPoints(const std::vector<cv::Point3d>& proj, std::vector<cv::Point3d>& real, double f)
{
  real.resize(proj.size());
  double f_inv = 1.0 / f;

  for (int i = 0; i < (int)proj.size(); ++i)
  {
    double Z = proj[i].z;
    real[i].x = (proj[i].x - 320.) * (f_inv * Z);
    real[i].y = (proj[i].y - 240.) * (f_inv * Z);
    real[i].z = Z;
  }
}

static void filterPlane(IplImage * ap_depth, std::vector<IplImage *> & a_masks, std::vector<CvPoint> & a_chain, double f)
{
  const int l_num_cost_pts = 200;

  float l_thres = 4;

  IplImage * lp_mask = cvCreateImage(cvGetSize(ap_depth), IPL_DEPTH_8U, 1);
  cvSet(lp_mask, cvRealScalar(0));

  std::vector<CvPoint> l_chain_vector;

  float l_chain_length = 0;
  float * lp_seg_length = new float[a_chain.size()];

  for (int l_i = 0; l_i < (int)a_chain.size(); ++l_i)
  {
    float x_diff = (float)(a_chain[(l_i + 1) % a_chain.size()].x - a_chain[l_i].x);
    float y_diff = (float)(a_chain[(l_i + 1) % a_chain.size()].y - a_chain[l_i].y);
    lp_seg_length[l_i] = sqrt(x_diff*x_diff + y_diff*y_diff);
    l_chain_length += lp_seg_length[l_i];
  }
  for (int l_i = 0; l_i < (int)a_chain.size(); ++l_i)
  {
    if (lp_seg_length[l_i] > 0)
    {
      int l_cur_num = cvRound(l_num_cost_pts * lp_seg_length[l_i] / l_chain_length);
      float l_cur_len = lp_seg_length[l_i] / l_cur_num;

      for (int l_j = 0; l_j < l_cur_num; ++l_j)
      {
        float l_ratio = (l_cur_len * l_j / lp_seg_length[l_i]);

        CvPoint l_pts;

        l_pts.x = cvRound(l_ratio * (a_chain[(l_i + 1) % a_chain.size()].x - a_chain[l_i].x) + a_chain[l_i].x);
        l_pts.y = cvRound(l_ratio * (a_chain[(l_i + 1) % a_chain.size()].y - a_chain[l_i].y) + a_chain[l_i].y);

        l_chain_vector.push_back(l_pts);
      }
    }
  }
  std::vector<cv::Point3d> lp_src_3Dpts(l_chain_vector.size());

  for (int l_i = 0; l_i < (int)l_chain_vector.size(); ++l_i)
  {
    lp_src_3Dpts[l_i].x = l_chain_vector[l_i].x;
    lp_src_3Dpts[l_i].y = l_chain_vector[l_i].y;
    lp_src_3Dpts[l_i].z = CV_IMAGE_ELEM(ap_depth, unsigned short, cvRound(lp_src_3Dpts[l_i].y), cvRound(lp_src_3Dpts[l_i].x));
    //CV_IMAGE_ELEM(lp_mask,unsigned char,(int)lp_src_3Dpts[l_i].Y,(int)lp_src_3Dpts[l_i].X)=255;
  }
  //cv_show_image(lp_mask,"hallo2");

  reprojectPoints(lp_src_3Dpts, lp_src_3Dpts, f);

  CvMat * lp_pts = cvCreateMat((int)l_chain_vector.size(), 4, CV_32F);
  CvMat * lp_v = cvCreateMat(4, 4, CV_32F);
  CvMat * lp_w = cvCreateMat(4, 1, CV_32F);

  for (int l_i = 0; l_i < (int)l_chain_vector.size(); ++l_i)
  {
    CV_MAT_ELEM(*lp_pts, float, l_i, 0) = (float)lp_src_3Dpts[l_i].x;
    CV_MAT_ELEM(*lp_pts, float, l_i, 1) = (float)lp_src_3Dpts[l_i].y;
    CV_MAT_ELEM(*lp_pts, float, l_i, 2) = (float)lp_src_3Dpts[l_i].z;
    CV_MAT_ELEM(*lp_pts, float, l_i, 3) = 1.0f;
  }
  cvSVD(lp_pts, lp_w, 0, lp_v);

  float l_n[4] = {CV_MAT_ELEM(*lp_v, float, 0, 3),
                  CV_MAT_ELEM(*lp_v, float, 1, 3),
                  CV_MAT_ELEM(*lp_v, float, 2, 3),
                  CV_MAT_ELEM(*lp_v, float, 3, 3)};

  float l_norm = sqrt(l_n[0] * l_n[0] + l_n[1] * l_n[1] + l_n[2] * l_n[2]);

  l_n[0] /= l_norm;
  l_n[1] /= l_norm;
  l_n[2] /= l_norm;
  l_n[3] /= l_norm;

  float l_max_dist = 0;

  for (int l_i = 0; l_i < (int)l_chain_vector.size(); ++l_i)
  {
    float l_dist =  l_n[0] * CV_MAT_ELEM(*lp_pts, float, l_i, 0) +
                    l_n[1] * CV_MAT_ELEM(*lp_pts, float, l_i, 1) +
                    l_n[2] * CV_MAT_ELEM(*lp_pts, float, l_i, 2) +
                    l_n[3] * CV_MAT_ELEM(*lp_pts, float, l_i, 3);

    if (fabs(l_dist) > l_max_dist)
      l_max_dist = l_dist;
  }
  //std::cerr << "plane: " << l_n[0] << ";" << l_n[1] << ";" << l_n[2] << ";" << l_n[3] << " maxdist: " << l_max_dist << " end" << std::endl;
  int l_minx = ap_depth->width;
  int l_miny = ap_depth->height;
  int l_maxx = 0;
  int l_maxy = 0;

  for (int l_i = 0; l_i < (int)a_chain.size(); ++l_i)
  {
    l_minx = std::min(l_minx, a_chain[l_i].x);
    l_miny = std::min(l_miny, a_chain[l_i].y);
    l_maxx = std::max(l_maxx, a_chain[l_i].x);
    l_maxy = std::max(l_maxy, a_chain[l_i].y);
  }
  int l_w = l_maxx - l_minx + 1;
  int l_h = l_maxy - l_miny + 1;
  int l_nn = (int)a_chain.size();

  CvPoint * lp_chain = new CvPoint[l_nn];

  for (int l_i = 0; l_i < l_nn; ++l_i)
    lp_chain[l_i] = a_chain[l_i];

  cvFillPoly(lp_mask, &lp_chain, &l_nn, 1, cvScalar(255, 255, 255));

  delete[] lp_chain;

  //cv_show_image(lp_mask,"hallo1");

  std::vector<cv::Point3d> lp_dst_3Dpts(l_h * l_w);

  int l_ind = 0;

  for (int l_r = 0; l_r < l_h; ++l_r)
  {
    for (int l_c = 0; l_c < l_w; ++l_c)
    {
      lp_dst_3Dpts[l_ind].x = l_c + l_minx;
      lp_dst_3Dpts[l_ind].y = l_r + l_miny;
      lp_dst_3Dpts[l_ind].z = CV_IMAGE_ELEM(ap_depth, unsigned short, l_r + l_miny, l_c + l_minx);
      ++l_ind;
    }
  }
  reprojectPoints(lp_dst_3Dpts, lp_dst_3Dpts, f);

  l_ind = 0;

  for (int l_r = 0; l_r < l_h; ++l_r)
  {
    for (int l_c = 0; l_c < l_w; ++l_c)
    {
      float l_dist = (float)(l_n[0] * lp_dst_3Dpts[l_ind].x + l_n[1] * lp_dst_3Dpts[l_ind].y + lp_dst_3Dpts[l_ind].z * l_n[2] + l_n[3]);

      ++l_ind;

      if (CV_IMAGE_ELEM(lp_mask, unsigned char, l_r + l_miny, l_c + l_minx) != 0)
      {
        if (fabs(l_dist) < std::max(l_thres, (l_max_dist * 2.0f)))
        {
          for (int l_p = 0; l_p < (int)a_masks.size(); ++l_p)
          {
            int l_col = cvRound((l_c + l_minx) / (l_p + 1.0));
            int l_row = cvRound((l_r + l_miny) / (l_p + 1.0));

            CV_IMAGE_ELEM(a_masks[l_p], unsigned char, l_row, l_col) = 0;
          }
        }
        else
        {
          for (int l_p = 0; l_p < (int)a_masks.size(); ++l_p)
          {
            int l_col = cvRound((l_c + l_minx) / (l_p + 1.0));
            int l_row = cvRound((l_r + l_miny) / (l_p + 1.0));

            CV_IMAGE_ELEM(a_masks[l_p], unsigned char, l_row, l_col) = 255;
          }
        }
      }
    }
  }
  cvReleaseImage(&lp_mask);
  cvReleaseMat(&lp_pts);
  cvReleaseMat(&lp_w);
  cvReleaseMat(&lp_v);
}

void subtractPlane(const cv::Mat& depth, cv::Mat& mask, std::vector<CvPoint>& chain, double f)
{
  mask = cv::Mat::zeros(depth.size(), CV_8U);
  std::vector<IplImage*> tmp;
  IplImage mask_ipl = cvIplImage(mask);
  tmp.push_back(&mask_ipl);
  IplImage depth_ipl = cvIplImage(depth);
  filterPlane(&depth_ipl, tmp, chain, f);
}

std::vector<CvPoint> maskFromTemplate(const std::vector<cv::linemod::Template>& templates,
                                      int num_modalities, cv::Point offset, cv::Size size,
                                      cv::Mat& mask, cv::Mat& dst)
{
  templateConvexHull(templates, num_modalities, offset, size, mask);

  const int OFFSET = 30;
  cv::dilate(mask, mask, cv::Mat(), cv::Point(-1,-1), OFFSET);

  CvMemStorage * lp_storage = cvCreateMemStorage(0);
  CvTreeNodeIterator l_iterator;
  CvSeqReader l_reader;
  CvSeq * lp_contour = 0;

  cv::Mat mask_copy = mask.clone();
  IplImage mask_copy_ipl = cvIplImage(mask_copy);
  cvFindContours(&mask_copy_ipl, lp_storage, &lp_contour, sizeof(CvContour),
                 CV_RETR_CCOMP, CV_CHAIN_APPROX_SIMPLE);

  std::vector<CvPoint> l_pts1; // to use as input to cv_primesensor::filter_plane

  cvInitTreeNodeIterator(&l_iterator, lp_contour, 1);
  while ((lp_contour = (CvSeq *)cvNextTreeNode(&l_iterator)) != 0)
  {
    CvPoint l_pt0;
    cvStartReadSeq(lp_contour, &l_reader, 0);
    CV_READ_SEQ_ELEM(l_pt0, l_reader);
    l_pts1.push_back(l_pt0);

    for (int i = 0; i < lp_contour->total; ++i)
    {
      CvPoint l_pt1;
      CV_READ_SEQ_ELEM(l_pt1, l_reader);
      /// @todo Really need dst at all? Can just as well do this outside
      cv::line(dst, l_pt0, l_pt1, CV_RGB(0, 255, 0), 2);

      l_pt0 = l_pt1;
      l_pts1.push_back(l_pt0);
    }
  }
  cvReleaseMemStorage(&lp_storage);

  return l_pts1;
}

// Adapted from cv_show_angles
cv::Mat displayQuantized(const cv::Mat& quantized)
{
  cv::Mat color(quantized.size(), CV_8UC3);
  for (int r = 0; r < quantized.rows; ++r)
  {
    const uchar* quant_r = quantized.ptr(r);
    cv::Vec3b* color_r = color.ptr<cv::Vec3b>(r);

    for (int c = 0; c < quantized.cols; ++c)
    {
      cv::Vec3b& bgr = color_r[c];
      switch (quant_r[c])
      {
        case 0:   bgr[0]=  0; bgr[1]=  0; bgr[2]=  0;    break;
        case 1:   bgr[0]= 55; bgr[1]= 55; bgr[2]= 55;    break;
        case 2:   bgr[0]= 80; bgr[1]= 80; bgr[2]= 80;    break;
        case 4:   bgr[0]=105; bgr[1]=105; bgr[2]=105;    break;
        case 8:   bgr[0]=130; bgr[1]=130; bgr[2]=130;    break;
        case 16:  bgr[0]=155; bgr[1]=155; bgr[2]=155;    break;
        case 32:  bgr[0]=180; bgr[1]=180; bgr[2]=180;    break;
        case 64:  bgr[0]=205; bgr[1]=205; bgr[2]=205;    break;
        case 128: bgr[0]=230; bgr[1]=230; bgr[2]=230;    break;
        case 255: bgr[0]=  0; bgr[1]=  0; bgr[2]=255;    break;
        default:  bgr[0]=  0; bgr[1]=255; bgr[2]=  0;    break;
      }
    }
  }

  return color;
}

// Adapted from cv_line_template::convex_hull
void templateConvexHull(const std::vector<cv::linemod::Template>& templates,
                        int num_modalities, cv::Point offset, cv::Size size,
                        cv::Mat& dst)
{
  std::vector<cv::Point> points;
  for (int m = 0; m < num_modalities; ++m)
  {
    for (int i = 0; i < (int)templates[m].features.size(); ++i)
    {
      cv::linemod::Feature f = templates[m].features[i];
      points.push_back(cv::Point(f.x, f.y) + offset);
    }
  }

  std::vector<cv::Point> hull;
  cv::convexHull(points, hull);

  dst = cv::Mat::zeros(size, CV_8U);
  const int hull_count = (int)hull.size();
  const cv::Point* hull_pts = &hull[0];
  cv::fillPoly(dst, &hull_pts, &hull_count, 1, cv::Scalar(255));
}

void drawResponse(const std::vector<cv::linemod::Template>& templates,
                  int num_modalities, cv::Mat& dst, cv::Point offset, int T)
{
  static const cv::Scalar COLORS[5] = { CV_RGB(0, 0, 255),
                                        CV_RGB(0, 255, 0),
                                        CV_RGB(255, 255, 0),
                                        CV_RGB(255, 140, 0),
                                        CV_RGB(255, 0, 0) };

  for (int m = 0; m < num_modalities; ++m)
  {
    // NOTE: Original demo recalculated max response for each feature in the TxT
    // box around it and chose the display color based on that response. Here
    // the display color just depends on the modality.
    cv::Scalar color = COLORS[m];

    for (int i = 0; i < (int)templates[m].features.size(); ++i)
    {
      cv::linemod::Feature f = templates[m].features[i];
      cv::Point pt(f.x + offset.x, f.y + offset.y);
      cv::circle(dst, pt, T / 2, color);
    }
  }
}<|MERGE_RESOLUTION|>--- conflicted
+++ resolved
@@ -1,14 +1,3 @@
-<<<<<<< HEAD
-// This file is part of OpenCV project.
-// It is subject to the license terms in the LICENSE file found in the top-level directory
-// of this distribution and at http://opencv.org/license.html
-
-// This code is also subject to the license terms in the LICENSE_WillowGarage.md file found in this module's directory
-
-#define CV__ENABLE_C_API_CTORS // enable C API ctors (must be removed)
-
-=======
->>>>>>> d01edbd6
 #include <opencv2/core.hpp>
 #include <opencv2/core/utility.hpp>
 #include <opencv2/imgproc/imgproc_c.h> // cvFindContours
