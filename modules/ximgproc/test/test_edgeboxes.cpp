--- conflicted
+++ resolved
@@ -5,11 +5,7 @@
 
 namespace opencv_test { namespace {
 
-<<<<<<< HEAD
-TEST(ximpgroc_Edgeboxes, DISABLED_regression)
-=======
 TEST(ximgproc_Edgeboxes, regression)
->>>>>>> d1fc1c64
 {
     //Testing Edgeboxes implementation by asking for one proposal
     //on a simple test image from the PASCAL VOC 2012 dataset.
