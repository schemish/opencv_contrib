#include "opencv2/calib3d.hpp"
#include "opencv2/imgproc.hpp"
#include "opencv2/imgcodecs.hpp"
#include "opencv2/highgui.hpp"
#include "opencv2/core/utility.hpp"
<<<<<<< HEAD
=======
#include "opencv2/ximgproc/disparity_filter.hpp"
>>>>>>> fae2d927
#include "opencv2/ximgproc.hpp"
#include <iostream>
#include <string>

using namespace cv;
using namespace cv::ximgproc;
using namespace std;

Rect computeROI(Size2i src_sz, Ptr<StereoMatcher> matcher_instance);

const String keys =
    "{help h usage ? |                  | print this message                                                }"
    "{@left          |../data/aloeL.jpg | left view of the stereopair                                       }"
    "{@right         |../data/aloeR.jpg | right view of the stereopair                                      }"
    "{GT             |../data/aloeGT.png| optional ground-truth disparity (MPI-Sintel or Middlebury format) }"
    "{dst_path       |None              | optional path to save the resulting filtered disparity map        }"
    "{dst_raw_path   |None              | optional path to save raw disparity map before filtering          }"
    "{algorithm      |bm                | stereo matching method (bm or sgbm)                               }"
    "{filter         |wls_conf          | used post-filtering (wls_conf or wls_no_conf or fbs_conf)         }"
    "{no-display     |                  | don't display results                                             }"
    "{no-downscale   |                  | force stereo matching on full-sized views to improve quality      }"
    "{dst_conf_path  |None              | optional path to save the confidence map used in filtering        }"
    "{vis_mult       |1.0               | coefficient used to scale disparity map visualizations            }"
    "{max_disparity  |160               | parameter of stereo matching                                      }"
    "{window_size    |-1                | parameter of stereo matching                                      }"
    "{wls_lambda     |8000.0            | parameter of wls post-filtering                                   }"
    "{wls_sigma      |1.5               | parameter of wls post-filtering                                   }"
    "{fbs_spatial    |16.0              | parameter of fbs post-filtering                                   }"
    "{fbs_luma       |8.0               | parameter of fbs post-filtering                                   }"
    "{fbs_chroma     |8.0               | parameter of fbs post-filtering                                   }"
    ;

int main(int argc, char** argv)
{
    CommandLineParser parser(argc,argv,keys);
    parser.about("Disparity Filtering Demo");
    if (parser.has("help"))
    {
        parser.printMessage();
        return 0;
    }

    String left_im = parser.get<String>(0);
    String right_im = parser.get<String>(1);
    String GT_path = parser.get<String>("GT");

    String dst_path = parser.get<String>("dst_path");
    String dst_raw_path = parser.get<String>("dst_raw_path");
    String dst_conf_path = parser.get<String>("dst_conf_path");
    String algo = parser.get<String>("algorithm");
    String filter = parser.get<String>("filter");
    bool no_display = parser.has("no-display");
    bool no_downscale = parser.has("no-downscale");
    int max_disp = parser.get<int>("max_disparity");
    double lambda = parser.get<double>("wls_lambda");
    double sigma  = parser.get<double>("wls_sigma");
    double fbs_spatial = parser.get<double>("fbs_spatial");
    double fbs_luma = parser.get<double>("fbs_luma");
    double fbs_chroma = parser.get<double>("fbs_chroma");
    double vis_mult = parser.get<double>("vis_mult");

    int wsize;
    if(parser.get<int>("window_size")>=0) //user provided window_size value
        wsize = parser.get<int>("window_size");
    else
    {
        if(algo=="sgbm")
            wsize = 3; //default window size for SGBM
        else if(!no_downscale && algo=="bm" && filter=="wls_conf")
            wsize = 7; //default window size for BM on downscaled views (downscaling is performed only for wls_conf)
        else
            wsize = 15; //default window size for BM on full-sized views
    }

    if (!parser.check())
    {
        parser.printErrors();
        return -1;
    }

    //! [load_views]
    Mat left  = imread(left_im ,IMREAD_COLOR);
    if ( left.empty() )
    {
        cout<<"Cannot read image file: "<<left_im;
        return -1;
    }

    Mat right = imread(right_im,IMREAD_COLOR);
    if ( right.empty() )
    {
        cout<<"Cannot read image file: "<<right_im;
        return -1;
    }
    //! [load_views]

    bool noGT;
    Mat GT_disp;
    if (GT_path=="../data/aloeGT.png" && left_im!="../data/aloeL.jpg")
        noGT=true;
    else
    {
        noGT=false;
        if(readGT(GT_path,GT_disp)!=0)
        {
            cout<<"Cannot read ground truth image file: "<<GT_path<<endl;
            return -1;
        }
    }

    Mat left_for_matcher, right_for_matcher;
    Mat left_disp,right_disp;
    Mat filtered_disp,solved_disp,solved_filtered_disp;
    Mat conf_map = Mat(left.rows,left.cols,CV_8U);
    conf_map = Scalar(255);
    Rect ROI;
    Ptr<DisparityWLSFilter> wls_filter;
    double matching_time, filtering_time;
    double solving_time = 0;
    if(max_disp<=0 || max_disp%16!=0)
    {
        cout<<"Incorrect max_disparity value: it should be positive and divisible by 16";
        return -1;
    }
    if(wsize<=0 || wsize%2!=1)
    {
        cout<<"Incorrect window_size value: it should be positive and odd";
        return -1;
    }

    if(filter=="wls_conf") // filtering with confidence (significantly better quality than wls_no_conf)
    {
        if(!no_downscale)
        {
            // downscale the views to speed-up the matching stage, as we will need to compute both left
            // and right disparity maps for confidence map computation
            //! [downscale]
            max_disp/=2;
            if(max_disp%16!=0)
                max_disp += 16-(max_disp%16);
            resize(left ,left_for_matcher ,Size(),0.5,0.5, INTER_LINEAR_EXACT);
            resize(right,right_for_matcher,Size(),0.5,0.5, INTER_LINEAR_EXACT);
            //! [downscale]
        }
        else
        {
            left_for_matcher  = left.clone();
            right_for_matcher = right.clone();
        }

        if(algo=="bm")
        {
            //! [matching]
            Ptr<StereoBM> left_matcher = StereoBM::create(max_disp,wsize);
            wls_filter = createDisparityWLSFilter(left_matcher);
            Ptr<StereoMatcher> right_matcher = createRightMatcher(left_matcher);

            cvtColor(left_for_matcher,  left_for_matcher,  COLOR_BGR2GRAY);
            cvtColor(right_for_matcher, right_for_matcher, COLOR_BGR2GRAY);

            matching_time = (double)getTickCount();
            left_matcher-> compute(left_for_matcher, right_for_matcher,left_disp);
            right_matcher->compute(right_for_matcher,left_for_matcher, right_disp);
            matching_time = ((double)getTickCount() - matching_time)/getTickFrequency();
            //! [matching]
        }
        else if(algo=="sgbm")
        {
            Ptr<StereoSGBM> left_matcher  = StereoSGBM::create(0,max_disp,wsize);
            left_matcher->setP1(24*wsize*wsize);
            left_matcher->setP2(96*wsize*wsize);
            left_matcher->setPreFilterCap(63);
            left_matcher->setMode(StereoSGBM::MODE_SGBM_3WAY);
            wls_filter = createDisparityWLSFilter(left_matcher);
            Ptr<StereoMatcher> right_matcher = createRightMatcher(left_matcher);

            matching_time = (double)getTickCount();
            left_matcher-> compute(left_for_matcher, right_for_matcher,left_disp);
            right_matcher->compute(right_for_matcher,left_for_matcher, right_disp);
            matching_time = ((double)getTickCount() - matching_time)/getTickFrequency();
        }
        else
        {
            cout<<"Unsupported algorithm";
            return -1;
        }

        //! [filtering]
        wls_filter->setLambda(lambda);
        wls_filter->setSigmaColor(sigma);
        filtering_time = (double)getTickCount();
        wls_filter->filter(left_disp,left,filtered_disp,right_disp);
        filtering_time = ((double)getTickCount() - filtering_time)/getTickFrequency();
        //! [filtering]
        conf_map = wls_filter->getConfidenceMap();

        // Get the ROI that was used in the last filter call:
        ROI = wls_filter->getROI();
        if(!no_downscale)
        {
            // upscale raw disparity and ROI back for a proper comparison:
            resize(left_disp,left_disp,Size(),2.0,2.0,INTER_LINEAR_EXACT);
            left_disp = left_disp*2.0;
            ROI = Rect(ROI.x*2,ROI.y*2,ROI.width*2,ROI.height*2);
        }
    }
    else if(filter=="fbs_conf") // filtering with fbs and confidence using also wls pre-processing
    {
        if(!no_downscale)
        {
            // downscale the views to speed-up the matching stage, as we will need to compute both left
            // and right disparity maps for confidence map computation
            //! [downscale_wls]
            max_disp/=2;
            if(max_disp%16!=0)
                max_disp += 16-(max_disp%16);
            resize(left ,left_for_matcher ,Size(),0.5,0.5);
            resize(right,right_for_matcher,Size(),0.5,0.5);
            //! [downscale_wls]
        }
        else
        {
            left_for_matcher  = left.clone();
            right_for_matcher = right.clone();
        }

        if(algo=="bm")
        {
            //! [matching_wls]
            Ptr<StereoBM> left_matcher = StereoBM::create(max_disp,wsize);
            wls_filter = createDisparityWLSFilter(left_matcher);
            Ptr<StereoMatcher> right_matcher = createRightMatcher(left_matcher);

            cvtColor(left_for_matcher,  left_for_matcher,  COLOR_BGR2GRAY);
            cvtColor(right_for_matcher, right_for_matcher, COLOR_BGR2GRAY);

            matching_time = (double)getTickCount();
            left_matcher-> compute(left_for_matcher, right_for_matcher,left_disp);
            right_matcher->compute(right_for_matcher,left_for_matcher, right_disp);
            matching_time = ((double)getTickCount() - matching_time)/getTickFrequency();
            //! [matching_wls]
        }
        else if(algo=="sgbm")
        {
            Ptr<StereoSGBM> left_matcher  = StereoSGBM::create(0,max_disp,wsize);
            left_matcher->setP1(24*wsize*wsize);
            left_matcher->setP2(96*wsize*wsize);
            left_matcher->setPreFilterCap(63);
            left_matcher->setMode(StereoSGBM::MODE_SGBM_3WAY);
            wls_filter = createDisparityWLSFilter(left_matcher);
            Ptr<StereoMatcher> right_matcher = createRightMatcher(left_matcher);

            matching_time = (double)getTickCount();
            left_matcher-> compute(left_for_matcher, right_for_matcher,left_disp);
            right_matcher->compute(right_for_matcher,left_for_matcher, right_disp);
            matching_time = ((double)getTickCount() - matching_time)/getTickFrequency();
        }
        else
        {
            cout<<"Unsupported algorithm";
            return -1;
        }

        //! [filtering_wls]
        wls_filter->setLambda(lambda);
        wls_filter->setSigmaColor(sigma);
        filtering_time = (double)getTickCount();
        wls_filter->filter(left_disp,left,filtered_disp,right_disp);
        filtering_time = ((double)getTickCount() - filtering_time)/getTickFrequency();
        //! [filtering_wls]

        conf_map = wls_filter->getConfidenceMap();

        Mat left_disp_resized;
        resize(left_disp,left_disp_resized,left.size());

        // Get the ROI that was used in the last filter call:
        ROI = wls_filter->getROI();
        if(!no_downscale)
        {
            // upscale raw disparity and ROI back for a proper comparison:
            resize(left_disp,left_disp,Size(),2.0,2.0);
            left_disp = left_disp*2.0;
            left_disp_resized = left_disp_resized*2.0;
            ROI = Rect(ROI.x*2,ROI.y*2,ROI.width*2,ROI.height*2);
        }

#ifdef HAVE_EIGEN
        //! [filtering_fbs]
        solving_time = (double)getTickCount();
        fastBilateralSolverFilter(left, left_disp_resized, conf_map/255.0f, solved_disp, fbs_spatial, fbs_luma, fbs_chroma);
        solving_time = ((double)getTickCount() - solving_time)/getTickFrequency();
        //! [filtering_fbs]

        //! [filtering_wls2fbs]
        fastBilateralSolverFilter(left, filtered_disp, conf_map/255.0f, solved_filtered_disp, fbs_spatial, fbs_luma, fbs_chroma);
        //! [filtering_wls2fbs]
#else
        (void)fbs_spatial;
        (void)fbs_luma;
        (void)fbs_chroma;
<<<<<<< HEAD
#endif

=======

#endif
>>>>>>> fae2d927
    }
    else if(filter=="wls_no_conf")
    {
        /* There is no convenience function for the case of filtering with no confidence, so we
        will need to set the ROI and matcher parameters manually */

        left_for_matcher  = left.clone();
        right_for_matcher = right.clone();

        if(algo=="bm")
        {
            Ptr<StereoBM> matcher  = StereoBM::create(max_disp,wsize);
            matcher->setTextureThreshold(0);
            matcher->setUniquenessRatio(0);
            cvtColor(left_for_matcher,  left_for_matcher, COLOR_BGR2GRAY);
            cvtColor(right_for_matcher, right_for_matcher, COLOR_BGR2GRAY);
            ROI = computeROI(left_for_matcher.size(),matcher);
            wls_filter = createDisparityWLSFilterGeneric(false);
            wls_filter->setDepthDiscontinuityRadius((int)ceil(0.33*wsize));

            matching_time = (double)getTickCount();
            matcher->compute(left_for_matcher,right_for_matcher,left_disp);
            matching_time = ((double)getTickCount() - matching_time)/getTickFrequency();
        }
        else if(algo=="sgbm")
        {
            Ptr<StereoSGBM> matcher  = StereoSGBM::create(0,max_disp,wsize);
            matcher->setUniquenessRatio(0);
            matcher->setDisp12MaxDiff(1000000);
            matcher->setSpeckleWindowSize(0);
            matcher->setP1(24*wsize*wsize);
            matcher->setP2(96*wsize*wsize);
            matcher->setMode(StereoSGBM::MODE_SGBM_3WAY);
            ROI = computeROI(left_for_matcher.size(),matcher);
            wls_filter = createDisparityWLSFilterGeneric(false);
            wls_filter->setDepthDiscontinuityRadius((int)ceil(0.5*wsize));

            matching_time = (double)getTickCount();
            matcher->compute(left_for_matcher,right_for_matcher,left_disp);
            matching_time = ((double)getTickCount() - matching_time)/getTickFrequency();
        }
        else
        {
            cout<<"Unsupported algorithm";
            return -1;
        }

        wls_filter->setLambda(lambda);
        wls_filter->setSigmaColor(sigma);
        filtering_time = (double)getTickCount();
        wls_filter->filter(left_disp,left,filtered_disp,Mat(),ROI);
        filtering_time = ((double)getTickCount() - filtering_time)/getTickFrequency();
    }
    else
    {
        cout<<"Unsupported filter";
        return -1;
    }

    //collect and print all the stats:
    cout.precision(2);
    cout<<"Matching time:  "<<matching_time<<"s"<<endl;
    cout<<"Filtering time: "<<filtering_time<<"s"<<endl;
    cout<<"Solving time: "<<solving_time<<"s"<<endl;
    cout<<endl;

    double MSE_before,percent_bad_before,MSE_after,percent_bad_after;
    if(!noGT)
    {
        MSE_before = computeMSE(GT_disp,left_disp,ROI);
        percent_bad_before = computeBadPixelPercent(GT_disp,left_disp,ROI);
        MSE_after = computeMSE(GT_disp,filtered_disp,ROI);
        percent_bad_after = computeBadPixelPercent(GT_disp,filtered_disp,ROI);

        cout.precision(5);
        cout<<"MSE before filtering: "<<MSE_before<<endl;
        cout<<"MSE after filtering:  "<<MSE_after<<endl;
        cout<<endl;
        cout.precision(3);
        cout<<"Percent of bad pixels before filtering: "<<percent_bad_before<<endl;
        cout<<"Percent of bad pixels after filtering:  "<<percent_bad_after<<endl;
    }

    if(dst_path!="None")
    {
        Mat filtered_disp_vis;
        getDisparityVis(filtered_disp,filtered_disp_vis,vis_mult);
        imwrite(dst_path,filtered_disp_vis);
    }
    if(dst_raw_path!="None")
    {
        Mat raw_disp_vis;
        getDisparityVis(left_disp,raw_disp_vis,vis_mult);
        imwrite(dst_raw_path,raw_disp_vis);
    }
    if(dst_conf_path!="None")
    {
        imwrite(dst_conf_path,conf_map);
    }

    if(!no_display)
    {
        namedWindow("left", WINDOW_AUTOSIZE);
        imshow("left", left);
        namedWindow("right", WINDOW_AUTOSIZE);
        imshow("right", right);

        if(!noGT)
        {
            Mat GT_disp_vis;
            getDisparityVis(GT_disp,GT_disp_vis,vis_mult);
            namedWindow("ground-truth disparity", WINDOW_AUTOSIZE);
            imshow("ground-truth disparity", GT_disp_vis);
        }

        //! [visualization]
        Mat raw_disp_vis;
        getDisparityVis(left_disp,raw_disp_vis,vis_mult);
        namedWindow("raw disparity", WINDOW_AUTOSIZE);
        imshow("raw disparity", raw_disp_vis);
        Mat filtered_disp_vis;
        getDisparityVis(filtered_disp,filtered_disp_vis,vis_mult);
        namedWindow("filtered disparity", WINDOW_AUTOSIZE);
        imshow("filtered disparity", filtered_disp_vis);

        if(!solved_disp.empty())
        {
            Mat solved_disp_vis;
            getDisparityVis(solved_disp,solved_disp_vis,vis_mult);
            namedWindow("solved disparity", WINDOW_AUTOSIZE);
            imshow("solved disparity", solved_disp_vis);

            Mat solved_filtered_disp_vis;
            getDisparityVis(solved_filtered_disp,solved_filtered_disp_vis,vis_mult);
            namedWindow("solved wls disparity", WINDOW_AUTOSIZE);
            imshow("solved wls disparity", solved_filtered_disp_vis);
        }

        while(1)
        {
            char key = (char)waitKey();
            if( key == 27 || key == 'q' || key == 'Q') // 'ESC'
                break;
        }
        //! [visualization]
    }

    return 0;
}

Rect computeROI(Size2i src_sz, Ptr<StereoMatcher> matcher_instance)
{
    int min_disparity = matcher_instance->getMinDisparity();
    int num_disparities = matcher_instance->getNumDisparities();
    int block_size = matcher_instance->getBlockSize();

    int bs2 = block_size/2;
    int minD = min_disparity, maxD = min_disparity + num_disparities - 1;

    int xmin = maxD + bs2;
    int xmax = src_sz.width + minD - bs2;
    int ymin = bs2;
    int ymax = src_sz.height - bs2;

    Rect r(xmin, ymin, xmax - xmin, ymax - ymin);
    return r;
}<|MERGE_RESOLUTION|>--- conflicted
+++ resolved
@@ -3,10 +3,6 @@
 #include "opencv2/imgcodecs.hpp"
 #include "opencv2/highgui.hpp"
 #include "opencv2/core/utility.hpp"
-<<<<<<< HEAD
-=======
-#include "opencv2/ximgproc/disparity_filter.hpp"
->>>>>>> fae2d927
 #include "opencv2/ximgproc.hpp"
 #include <iostream>
 #include <string>
@@ -308,13 +304,7 @@
         (void)fbs_spatial;
         (void)fbs_luma;
         (void)fbs_chroma;
-<<<<<<< HEAD
 #endif
-
-=======
-
-#endif
->>>>>>> fae2d927
     }
     else if(filter=="wls_no_conf")
     {
